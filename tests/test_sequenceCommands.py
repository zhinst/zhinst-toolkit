# Copyright (C) 2020 Zurich Instruments
#
# This software may be modified and distributed under the terms
# of the MIT license. See the LICENSE file for details.

import pytest
from hypothesis import given, assume, strategies as st
import numpy as np

from .context import SequenceCommand, DeviceTypes, SequenceType, TriggerMode, Alignment


@given(t=st.integers(0, 3))
def test_header_comment(t):
    types = ["None", "Simple", "T1", "T2", "T2*"]
    type = types[t]
    assert type in SequenceCommand.header_comment(type)


@given(
    trigger_mode=st.sampled_from(TriggerMode),
    alignment=st.sampled_from(Alignment),
)
def test_header_info(trigger_mode, alignment):
    line = SequenceCommand.header_info(SequenceType.NONE, trigger_mode, alignment)
    assert str(trigger_mode.value) in line
    assert str(alignment.value) in line


@given(
    sequence_type=st.sampled_from(SequenceType),
    trigger_mode=st.sampled_from(TriggerMode),
    alignment=st.sampled_from(Alignment),
)
def test_replace_sequence_type(sequence_type, trigger_mode, alignment):
    default_header = SequenceCommand.header_info(
        SequenceType.NONE, trigger_mode, alignment
    )
    line = SequenceCommand.replace_sequence_type(default_header, sequence_type)
    assert str(sequence_type.value) in line


@given(i=st.integers(-1000, -1))
def test_repeat_negative(i):
    with pytest.raises(ValueError):
        SequenceCommand.repeat(i)


@given(i=st.integers(0, 1000))
def test_repeat_positive(i):
    assert str(i) in SequenceCommand.repeat(i)


def test_space():
    line = SequenceCommand.space()
    assert " " in line


def test_tab():
    line = SequenceCommand.tab()
    assert "\t" in line


@given(comment=st.text(min_size=1, max_size=100))
def test_inline_comment(comment):
    line = SequenceCommand.inline_comment(comment)
    assert str(comment) in line


@given(i=st.integers(-1000, -1))
def test_wait_negative(i):
    with pytest.raises(ValueError):
        SequenceCommand.wait(i)


@given(i=st.integers(0, 1000))
def test_wait_positive(i):
    if i == 0:
        assert SequenceCommand.wait(i) == "//\n"
    else:
        assert str(i) in SequenceCommand.wait(i)


@given(
    i=st.integers(-10, 100),
    target=st.sampled_from(
        [getattr(DeviceTypes, x) for x in ["HDAWG", "UHFQA", "UHFLI"]]
    ),
)
def test_play_zero(i, target):
    if i < 0:
        with pytest.raises(ValueError):
            SequenceCommand.play_zero(i, target)
    elif target in [DeviceTypes.HDAWG] and i < 32:
        with pytest.raises(ValueError):
            SequenceCommand.play_zero(i, target)
    elif target in [DeviceTypes.UHFQA, DeviceTypes.UHFLI] and i < 16:
        with pytest.raises(ValueError):
            SequenceCommand.play_zero(i, target)
    else:
        SequenceCommand.play_zero(i, target)


@given(value=st.integers(-1, 2), index=st.integers(0, 3))
def test_trigger(value, index):
    if value not in [0, 1] or index not in [1, 2]:
        with pytest.raises(ValueError):
            SequenceCommand.trigger(value, index)
    else:
        SequenceCommand.trigger(value, index)


@given(length=st.integers(-10, 100))
def test_define_trigger(length):
    if length % 16 != 0 or length < 32:
        with pytest.raises(ValueError):
            SequenceCommand.define_trigger(length)
    else:
        assert str(length) in SequenceCommand.define_trigger(length)


def test_play_trigger():
    line = SequenceCommand.play_trigger()
    assert "playWave" in line
    assert "start_trigger" in line


@given(i=st.integers(0, 1000), n=st.integers(0, 1000))
def test_count_waveform(i, n):
    line = SequenceCommand.count_waveform(i, n)
    assert str(i + 1) in line
    assert str(n) in line


@given(i=st.integers(-10, 1000))
def test_assign_wave_index(i):
    if i < 0:
        with pytest.raises(ValueError):
            SequenceCommand.assign_wave_index(i)
    else:
        line = SequenceCommand.assign_wave_index(i)
        assert f"w{i + 1}" in line
        assert str(i) in line


@given(amp1=st.floats(-1, 1), amp2=st.floats(-1, 1))
def test_play_wave_scaled(amp1, amp2):
    line = SequenceCommand.play_wave_scaled(amp1, amp2)
    assert str(amp1) in line
    assert str(amp1) in line


@given(amp1=st.floats(-2, -1.001), amp2=st.floats(1.0001, 2))
def test_play_wave_scaled_error(amp1, amp2):
    with pytest.raises(ValueError):
        SequenceCommand.play_wave_scaled(amp1, amp2)


@given(i=st.integers(-10, 10))
def test_play_wave_indexed(i):
    if i < 0:
        with pytest.raises(ValueError):
            SequenceCommand.play_wave_indexed(i)
    else:
        assert str(i + 1) in SequenceCommand.play_wave_indexed(i)


@given(i=st.integers(-10, 10), amp=st.floats(-2, 2))
def test_play_wave_indexed_scaled(i, amp):
    if i < 0 or abs(amp) > 1:
        with pytest.raises(ValueError):
            SequenceCommand.play_wave_indexed_scaled(amp, amp, i)
    else:
        assert str(i + 1) in SequenceCommand.play_wave_indexed_scaled(amp, amp, i)
        assert str(amp) in SequenceCommand.play_wave_indexed_scaled(amp, amp, i)


<<<<<<< HEAD
@given(l=st.integers(-10, 100), i=st.integers(-1, 10))
def test_init_buffer_indexed(l, i):
    if i < 0 or l % 8 or l < 16:
=======
@given(
    l=st.integers(-10, 100),
    i=st.integers(-1, 10),
    target=st.sampled_from(
        [getattr(DeviceTypes, x) for x in ["HDAWG", "UHFQA", "UHFLI"]]
    ),
)
def test_init_buffer_indexed(l, i, target):
    if i < 0:
        with pytest.raises(ValueError):
            SequenceCommand.init_buffer_indexed(l, i, target)
    elif target in [DeviceTypes.HDAWG] and (l % 16 or l < 32):
        with pytest.raises(ValueError):
            SequenceCommand.init_buffer_indexed(l, i, target)
    elif target in [DeviceTypes.UHFQA, DeviceTypes.UHFLI] and (l % 8 or l < 16):
>>>>>>> 92a8fbef
        with pytest.raises(ValueError):
            SequenceCommand.init_buffer_indexed(l, i, target)
    else:
        line = SequenceCommand.init_buffer_indexed(l, i, target)
        assert str(i + 1) in line
        assert str(l) in line


@given(l=st.integers(0, 10000), p=st.integers(0, 10000), w=st.integers(0, 10000))
def test_init_gauss(l, p, w):
    if not (l > p and l > w) or l % 8 or w <= 0:
        with pytest.raises(ValueError):
            SequenceCommand.init_gauss([l, p, w])
    else:
        line = SequenceCommand.init_gauss([l, p, w])
        assert f"({l}, {p}, {w})" in line


@given(
    amp=st.floats(-2, 2),
    l=st.integers(0, 10000),
    p=st.integers(0, 10000),
    w=st.integers(0, 10000),
)
def test_init_gauss_scaled(amp, l, p, w):
    if not (l > p and l > w) or l % 8 or w <= 0 or abs(amp) > 1:
        with pytest.raises(ValueError):
            SequenceCommand.init_gauss_scaled(amp, [l, p, w])
    else:
        line = SequenceCommand.init_gauss_scaled(amp, [l, p, w])
        assert f"({l}, {p}, {w})" in line
        assert str(amp) in line


def test_close_bracket():
    line = SequenceCommand.close_bracket()
    assert "}" in line


@given(
    i=st.integers(-1, 5),
    target=st.sampled_from(
        [getattr(DeviceTypes, x) for x in ["HDAWG", "UHFQA", "UHFLI"]]
    ),
)
def test_wait_dig_trigger(i, target):
    if i not in [1, 2]:
        with pytest.raises(ValueError):
            SequenceCommand.wait_dig_trigger(i, target)
    else:
        SequenceCommand.wait_dig_trigger(i, target)


def test_wait_zsync_trigger():
    assert "waitZSyncTrigger" in SequenceCommand.wait_zsync_trigger()


def test_readout_trigger():
    line = SequenceCommand.readout_trigger()
    assert "startQA" in line
    assert "QA_INT_0 | QA_INT_1" in line<|MERGE_RESOLUTION|>--- conflicted
+++ resolved
@@ -175,11 +175,6 @@
         assert str(amp) in SequenceCommand.play_wave_indexed_scaled(amp, amp, i)
 
 
-<<<<<<< HEAD
-@given(l=st.integers(-10, 100), i=st.integers(-1, 10))
-def test_init_buffer_indexed(l, i):
-    if i < 0 or l % 8 or l < 16:
-=======
 @given(
     l=st.integers(-10, 100),
     i=st.integers(-1, 10),
@@ -195,7 +190,6 @@
         with pytest.raises(ValueError):
             SequenceCommand.init_buffer_indexed(l, i, target)
     elif target in [DeviceTypes.UHFQA, DeviceTypes.UHFLI] and (l % 8 or l < 16):
->>>>>>> 92a8fbef
         with pytest.raises(ValueError):
             SequenceCommand.init_buffer_indexed(l, i, target)
     else:
