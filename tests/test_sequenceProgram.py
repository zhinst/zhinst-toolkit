# Copyright (C) 2020 Zurich Instruments
#
# This software may be modified and distributed under the terms
# of the MIT license. See the LICENSE file for details.

import pytest
from hypothesis import given, assume, strategies as st
from hypothesis.stateful import rule, precondition, RuleBasedStateMachine
import numpy as np

from .context import SequenceProgram, SequenceType, TriggerMode, Alignment, DeviceTypes


class SequenceProgramMachine(RuleBasedStateMachine):
    def __init__(self):
        super().__init__()
        self.sequenceProgram = SequenceProgram()

<<<<<<< HEAD
    @rule(t=st.integers(0, 10))
=======
    @rule(t=st.integers(1, 3))
    def change_device_type(self, t):
        types = {
            1: DeviceTypes.HDAWG,
            2: DeviceTypes.UHFQA,
            3: DeviceTypes.UHFLI,
        }
        self.sequenceProgram.set_params(target=types[t])
        params = self.sequenceProgram.list_params()
        target = params["sequence_parameters"]["target"]
        assert target == types[t]

    @rule(t=st.integers(0, 9))
>>>>>>> 92a8fbef
    def change_sequence_by_enum(self, t):
        types = {
            0: SequenceType.NONE,
            1: SequenceType.SIMPLE,
            2: SequenceType.T1,
            3: SequenceType.T2,
            4: SequenceType.READOUT,
            5: SequenceType.CUSTOM,
            6: SequenceType.CW_SPEC,
            7: SequenceType.PULSED_SPEC,
            8: SequenceType.TRIGGER,
            9: SequenceType.RABI,
            10: SequenceType.PULSETRAIN,
        }
        self.sequenceProgram.set_params(sequence_type=types[t])
        assert self.sequenceProgram.sequence_type == types[t]

    @rule(t=st.integers(-1, 10))
    def change_sequence_by_string(self, t):
        types = {
            -1: "None",
            0: None,
            1: "Simple",
            2: "T1",
            3: "T2*",
            4: "Readout",
            5: "Custom",
            6: "CW Spectroscopy",
            7: "Pulsed Spectroscopy",
            8: "Trigger",
            9: "Rabi",
            10: "Pulse Train",
        }
        self.sequenceProgram.set_params(sequence_type=types[t])
        if t == -1:
            assert self.sequenceProgram.sequence_type.value is None
        else:
            assert self.sequenceProgram.sequence_type.value == types[t]

    @rule(t=st.integers(0, 5))
    def change_trigger_by_enum(self, t):
        types = {
            0: TriggerMode.NONE,
            1: TriggerMode.SEND_TRIGGER,
            2: TriggerMode.EXTERNAL_TRIGGER,
            3: TriggerMode.RECEIVE_TRIGGER,
            4: TriggerMode.SEND_AND_RECEIVE_TRIGGER,
            5: TriggerMode.ZSYNC_TRIGGER,
        }
        self.sequenceProgram.set_params(trigger_mode=types[t])
        params = self.sequenceProgram.list_params()
        sequence_type = params["sequence_type"]
        trigger_mode = params["sequence_parameters"]["trigger_mode"]
        if t not in [1, 4] and sequence_type == SequenceType.TRIGGER:
            assert trigger_mode == types[1]
        else:
            assert trigger_mode == types[t]

    @rule(t=st.integers(-1, 5))
    def change_trigger_by_string(self, t):
        types = {
            -1: "None",
            0: None,
            1: "Send Trigger",
            2: "External Trigger",
            3: "Receive Trigger",
            4: "Send and Receive Trigger",
            5: "ZSync Trigger",
        }
        self.sequenceProgram.set_params(trigger_mode=types[t])
        params = self.sequenceProgram.list_params()
        sequence_type = params["sequence_type"]
        trigger_mode = params["sequence_parameters"]["trigger_mode"]
        if t not in [1, 4] and sequence_type == SequenceType.TRIGGER:
            assert trigger_mode.value == types[1]
        elif t == -1:
            assert trigger_mode.value is None
        else:
            assert trigger_mode.value == types[t]

    @rule(t=st.integers(0, 1))
    def change_alignment_by_enum(self, t):
        types = {
            0: Alignment.START_WITH_TRIGGER,
            1: Alignment.END_WITH_TRIGGER,
        }
        self.sequenceProgram.set_params(alignment=types[t])
        params = self.sequenceProgram.list_params()
        params = params["sequence_parameters"]
        assert params["alignment"] == types[t]

    @rule(t=st.integers(0, 1))
    def change_alignment_by_string(self, t):
        types = {
            0: "Start with Trigger",
            1: "End with Trigger",
        }
        self.sequenceProgram.set_params(alignment=types[t])
        params = self.sequenceProgram.list_params()
        params = params["sequence_parameters"]
        assert params["alignment"].value == types[t]

    @rule(l=st.integers(1, 1000), amp=st.floats(0, 1.0))
    def change_amps(self, l, amp):
        test_array = np.random.uniform(0, amp, l)
        self.sequenceProgram.set_params(pulse_amplitudes=test_array)
        params = self.sequenceProgram.list_params()
        if self.sequenceProgram.sequence_type == SequenceType.RABI:
            assert np.array_equal(
                params["sequence_parameters"]["pulse_amplitudes"], test_array
            )
        else:
            assert "pulse_amplitudes" not in params["sequence_parameters"].keys()

    @rule(i=st.integers(-10, 1000))
    def change_trigger_samples(self, i):
        granularity = 16
        minimum_length = 32
        if i % granularity != 0 or i < minimum_length:
            with pytest.raises(ValueError):
                self.sequenceProgram.set_params(trigger_samples=i)
        else:
            self.sequenceProgram.set_params(trigger_samples=i)
            params = self.sequenceProgram.list_params()
            assert params["sequence_parameters"]["trigger_samples"] == i

    @rule(i=st.integers(-10, 100))
    def change_latency_adjustment(self, i):
        if i < 0:
            with pytest.raises(ValueError):
                self.sequenceProgram.set_params(latency_adjustment=i)
        else:
            self.sequenceProgram.set_params(latency_adjustment=i)
            params = self.sequenceProgram.list_params()
            target = params["sequence_parameters"]["target"]
            trigger_mode = params["sequence_parameters"]["trigger_mode"]
            latency_adjustment = params["sequence_parameters"]["latency_adjustment"]
            latency_cycles = params["sequence_parameters"]["latency_cycles"]
            assert latency_adjustment == i
            if target in [DeviceTypes.HDAWG]:
                if trigger_mode in [TriggerMode.ZSYNC_TRIGGER]:
                    assert latency_cycles == 0 + latency_adjustment
                else:
                    assert latency_cycles == 27 + latency_adjustment
            elif target in [DeviceTypes.UHFLI, DeviceTypes.UHFQA]:
                assert latency_cycles == 0 + latency_adjustment

    @rule(i=st.booleans())
    def change_reset_phase(self, i):
        self.sequenceProgram.set_params(reset_phase=i)
        params = self.sequenceProgram.list_params()
        sequence_type = params["sequence_type"]
        reset_phase = params["sequence_parameters"]["reset_phase"]
        if sequence_type == SequenceType.PULSED_SPEC:
            assert reset_phase is True
        else:
            assert reset_phase is i

    # @rule(l=st.integers(1, 1000), t=st.floats(100e-9, 10e-6))
    # def change_delays(self, l, t):
    #     test_array = np.linspace(0, t, l)
    #     self.sequenceProgram.set_params(delay_times=test_array)
    #     params = self.sequenceProgram.list_params()
    #     if self.sequenceProgram.sequence_type in ["T1", "T2*"]:
    #         assert np.array_equal(
    #             params["sequence_parameters"]["delay_times"], test_array
    #         )
    #     else:
    #         assert "delay_times" not in params["sequence_parameters"].keys()

    @rule()
    def get_sequence(self):
        sequence = self.sequenceProgram.get_seqc()
        sequence_type = self.sequenceProgram.sequence_type
        assert str(sequence_type.value) in sequence


TestPrograms = SequenceProgramMachine.TestCase<|MERGE_RESOLUTION|>--- conflicted
+++ resolved
@@ -16,9 +16,6 @@
         super().__init__()
         self.sequenceProgram = SequenceProgram()
 
-<<<<<<< HEAD
-    @rule(t=st.integers(0, 10))
-=======
     @rule(t=st.integers(1, 3))
     def change_device_type(self, t):
         types = {
@@ -32,7 +29,6 @@
         assert target == types[t]
 
     @rule(t=st.integers(0, 9))
->>>>>>> 92a8fbef
     def change_sequence_by_enum(self, t):
         types = {
             0: SequenceType.NONE,
